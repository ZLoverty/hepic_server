--- conflicted
+++ resolved
@@ -6,8 +6,6 @@
 
 ## v0.2.1
 
-<<<<<<< HEAD
+- Updated installation script and installation guide in readme.
 - Fix the meter counter not connected issue.
-=======
-- Updated installation script and installation guide in readme.
->>>>>>> 74381deb
+
