{
    "host": "0.0.0.0",
    "port": 10001,
    "send_delay": 0.01,
    "log_file": "./log/tcp_data_server.log",
<<<<<<< HEAD
    "log_level": "INFO",
=======
    "log_level": "DEBUG",
>>>>>>> 395b5dee
    "mettler_ip": "192.168.0.8",
    "mettler_port": 1026
}<|MERGE_RESOLUTION|>--- conflicted
+++ resolved
@@ -3,11 +3,10 @@
     "port": 10001,
     "send_delay": 0.01,
     "log_file": "./log/tcp_data_server.log",
-<<<<<<< HEAD
+    "log_level": "DEBUG",
+    "mettler_ip": "192.168.0.8",
+    "mettler_port": 1026
     "log_level": "INFO",
-=======
-    "log_level": "DEBUG",
->>>>>>> 395b5dee
     "mettler_ip": "192.168.0.8",
     "mettler_port": 1026
 }