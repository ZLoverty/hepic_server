--- conflicted
+++ resolved
@@ -6,10 +6,7 @@
 import signal
 import sys
 from pathlib import Path
-<<<<<<< HEAD
-=======
 import numpy as np
->>>>>>> 395b5dee
 import argparse
 import numpy as np
 
@@ -25,21 +22,13 @@
         self.mettler_ip = self.config.get("mettler_ip") # loadcell IP
         self.is_running = False
         self.server = None
-<<<<<<< HEAD
-        self.message_queue = asyncio.Queue()
-=======
         self.tasks = set()
         self.message_queue = asyncio.Queue()
 
         # initiate workers that communicates with sensors and PC
         self.mettler_worker = MettlerWorker(self.mettler_ip)
         self.meter_count_worker = MeterCountWorker()
->>>>>>> 395b5dee
-
-        # initiate workers that communicates with sensors and PC
-        self.mettler_worker = MettlerWorker(self.mettler_ip)
-        self.meter_count_worker = MeterCountWorker()
-        
+
     def _load_config(self, path):
         """加载 JSON 配置文件"""
         config_file = Path(path).expanduser()
@@ -83,30 +72,6 @@
         print(f"接受来自 {addr} 的新连接")
         self.logger.info(f"accepting new link from {addr}")
 
-<<<<<<< HEAD
-        async def send(writer):
-            try:
-                while True:
-                    if self.is_running:
-                        if self.test_mode: 
-                            # generate random data
-                            weight = 2 + random.uniform(-.2, .2)
-                            meter = 2 + random.uniform(-.2, .2)
-                        else:
-                            # read real data
-                            weight = self.mettler_worker.weight
-                            meter = self.meter_count_worker.meter_count
-                        message = {
-                            "extrusion_force": weight * 9.8,
-                            "meter_count": meter
-                        }
-                        data_to_send = json.dumps(message).encode("utf-8") + b'\n'
-                        
-                        print(f"sending to {addr} -> {message}")
-                        self.logger.debug(f"sending to {addr} -> {message}")
-                        writer.write(data_to_send)
-                        await writer.drain()                        
-=======
         shutdown_signal = asyncio.Future()
 
         async def send_loop():
@@ -127,11 +92,11 @@
                         "meter_count": meter
                     }
                     data_to_send = json.dumps(message).encode("utf-8") + b'\n'
->>>>>>> 395b5dee
                     
+                    self.logger.debug(f"sending to {addr} -> {message}")
+                    writer.write(data_to_send)
+                    await writer.drain()             
                     await asyncio.sleep(self.config.get("send_delay", 0.01))
-<<<<<<< HEAD
-=======
 
                 except (ConnectionResetError, BrokenPipeError) as e:
                     self.logger.warning(f"disconnect from {addr}: {e}")
@@ -144,46 +109,50 @@
                     self.logger.error(f"unknow error sending to {addr}: {e}", exc_info=True)
                     if not shutdown_signal.done():
                         shutdown_signal.set_result(True)
->>>>>>> 395b5dee
-
-            except (ConnectionResetError, BrokenPipeError) as e:
-                self.logger.warning(f"disconnect from {addr}: {e}")
-                self.is_running = False
-            except KeyboardInterrupt:
-                print("\n程序被用户中断。")
-                self.logger.info(f"close connection from {addr}")
-                writer.close()
-                await writer.wait_closed()
-                sys.exit(1)
+
+        async def receive_loop():
+            """从客户端接收数据"""
+            try:
+                while not shutdown_signal.done():
+                        data = await reader.read(1024)
+                        if not data:
+                            self.logger.info(f"client {addr} has disconnected")
+                            if not shutdown_signal.done():
+                                shutdown_signal.set_result(True)
+                        message = data.decode().strip()
+                        self.logger.info(f"received from {addr}: {message!r}")
+            except ConnectionResetError:
+                # 这是关键：捕获错误
+                print(f"Client {addr} forcibly closed connection (Connection reset).")
             except Exception as e:
-                print(f"unknow error sending to {addr}: {e}")
-                self.logger.error(f"unknow error sending to {addr}: {e}", exc_info=True)
-                self.is_running = False
-        
-        async def recv(reader):
-            while True:
-                try:
-                    data = await reader.read(1024)
-                    if not data:
-                        print(f"客户端 {addr} 已断开连接。")
-                        self.is_running = False
-                        break
-                    message = data.decode().strip()
-                    print(f"从 {addr} 收到消息: {message}")
-                    await self.message_queue.put(message)
-                except Exception as e:
-                    print(f"从 {addr} 接收数据时出错: {e}")
-        
-        async def proc():
-            while True:
-                if self.message_queue:
-                    message = await self.message_queue.get()
-                    if message == "start":
-                        print("开始传输数据")
-                        self.is_running = True
-                    elif message == "stop":
-                        print("停止传输数据")
-                        self.is_running = False
+                self.logger.error(f"error when receiving from {addr}: {e}", exc_info=True)
+                if not shutdown_signal.done():
+                    shutdown_signal.set_result(True)
+
+        send_task = asyncio.create_task(send_loop())
+        receive_task = asyncio.create_task(receive_loop())
+        self.tasks.add(send_task)
+        self.tasks.add(receive_task)
+
+        await shutdown_signal
+        
+        send_task.cancel()
+        receive_task.cancel()
+        self.tasks.remove(send_task)
+        self.tasks.remove(receive_task)
+        
+        self.logger.info(f"close connection from {addr}")
+        writer.close()
+        await writer.wait_closed()
+
+    async def _shutdown(self, sig):
+        """优雅地关闭服务器"""
+        self.logger.info(f"receive close signal: {sig.name}. closing...")
+        
+        # 停止接受新连接
+        if self.server:
+            self.server.close()
+            await self.server.wait_closed()
 
         send_task = asyncio.create_task(send(writer))
         recv_task = asyncio.create_task(recv(reader))
@@ -194,6 +163,9 @@
     async def run(self):
         """启动服务器并监听信号"""
         loop = asyncio.get_running_loop()
+        # 为 SIGINT (Ctrl+C) 和 SIGTERM (来自 systemd) 添加信号处理器
+        for sig in (signal.SIGINT, signal.SIGTERM):
+            loop.add_signal_handler(sig, lambda s=sig: asyncio.create_task(self._shutdown(s)))
 
         if not self.test_mode:
             self.mettler_worker.run()
@@ -214,12 +186,8 @@
         except Exception as e:
             self.logger.critical(f"server fails to start: {e}", exc_info=True)
             sys.exit(1)
-<<<<<<< HEAD
-            
-=======
-
-
->>>>>>> 395b5dee
+
+
 class MettlerWorker:
     """Grab weight data from the Mettler loadcell and store realtime data as a local variable."""
     def __init__(self, ip, port=1026, frequency=100):
@@ -229,7 +197,6 @@
         self.frequency = frequency
         self.is_running = False
         self.weight = None
-<<<<<<< HEAD
 
     async def run(self):
         self.is_running = True
@@ -277,55 +244,6 @@
             net = float(net_str)
             tare = float(tare_str)
 
-=======
-
-    async def run(self):
-        self.is_running = True
-        print(f"connecting to {self.ip}: {self.port}")
-        reader, writer = await asyncio.wait_for(
-            asyncio.open_connection(self.ip, self.port), 
-            timeout=2.0
-        )
-        while self.is_running:
-            writer.write(self.command.encode("ascii"))
-            await writer.drain()
-            response_bytes = await asyncio.wait_for(
-                reader.read(1024), 
-                timeout=2.0
-            )
-            response_str = response_bytes.decode("ascii")
-            weight_data = self.parse_six1_response(response_str)
-            self.weight = weight_data["gross"]
-
-    def parse_six1_response(self, response_str):
-        """
-        解析 SIX1 命令的响应字符串。
-        响应格式: SIX1 Sts MinW CoZ Rep Calc PosE StepE MarkE Range TM Gross NET Tare Unit
-        """
-        parts = response_str.strip().split()
-        if len(parts) < 15 or parts[0] != 'SIX1':
-            print(f"错误：收到了意外的响应格式: {response_str}")
-            return None
-        try:
-            status_code = parts[1]
-            zero_center = parts[3] == 'Z' 
-            tare_mode_code = parts[10] 
-            gross_str = parts[11]
-            net_str = parts[12]
-            tare_str = parts[13]
-            unit = parts[14]
-
-            status_map = {'S': '稳定', 'D': '动态', '+': '过载', '-': '欠载', 'I': '无效值'}
-            status = status_map.get(status_code, f'未知 ({status_code})')
-
-            tare_mode_map = {'N': '无皮重', 'P': '预设皮重', 'M': '称量皮重'}
-            tare_mode = tare_mode_map.get(tare_mode_code, f'未知 ({tare_mode_code})')
-
-            gross = float(gross_str)
-            net = float(net_str)
-            tare = float(tare_str)
-
->>>>>>> 395b5dee
             return {
                 "status": status, "zero_center": zero_center, "tare_mode": tare_mode,
                 "gross": gross, "net": net, "tare": tare, "unit": unit
@@ -341,8 +259,6 @@
     def __init__(self):
         self.meter_count = np.nan # the variable
         self.is_running = False
-<<<<<<< HEAD
-=======
 
     def run(self):
         raise NotImplementedError
@@ -350,11 +266,7 @@
     def stop(self):
         self.is_running = False
             
->>>>>>> 395b5dee
-
-    def run(self):
-        raise NotImplementedError
-    
+
 if __name__ == "__main__":
     # 假设配置文件与脚本在同一目录下
 
